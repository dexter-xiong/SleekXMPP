try:
    from collections import OrderedDict
except:
    from sleekxmpp.thirdparty.ordereddict import OrderedDict

try:
    from gnupg import GPG
except:
    from sleekxmpp.thirdparty.gnupg import GPG

<<<<<<< HEAD
from sleekxmpp.thirdparty import suelta, socks
=======
>>>>>>> 1383ca19
from sleekxmpp.thirdparty.mini_dateutil import tzutc, tzoffset, parse_iso<|MERGE_RESOLUTION|>--- conflicted
+++ resolved
@@ -8,8 +8,5 @@
 except:
     from sleekxmpp.thirdparty.gnupg import GPG
 
-<<<<<<< HEAD
-from sleekxmpp.thirdparty import suelta, socks
-=======
->>>>>>> 1383ca19
+from sleekxmpp.thirdparty import socks
 from sleekxmpp.thirdparty.mini_dateutil import tzutc, tzoffset, parse_iso