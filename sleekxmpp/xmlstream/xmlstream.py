--- conflicted
+++ resolved
@@ -362,11 +362,7 @@
         else:
             delay = min(self.reconnect_delay * 2, self.reconnect_max_delay)
             delay = random.normalvariate(delay, delay * 0.1)
-<<<<<<< HEAD
             log.debug('Waiting %s seconds before connecting.', delay)
-=======
-            log.debug('Waiting %s seconds before connecting.' , delay)
->>>>>>> e3b9d5ab
             time.sleep(delay)
 
         if self.use_proxy:
@@ -395,11 +391,7 @@
 
         try:
             if not self.use_proxy:
-<<<<<<< HEAD
                 log.debug("Connecting to %s:%s", self.address)
-=======
-                log.debug("Connecting to %s:%s" , self.address)
->>>>>>> e3b9d5ab
                 self.socket.connect(self.address)
 
             self.set_socket(self.socket, ignore=True)
@@ -443,30 +435,18 @@
         headers = '\r\n'.join(headers) + '\r\n\r\n'
 
         try:
-<<<<<<< HEAD
             log.debug("Connecting to proxy: %s:%s", address)
-=======
-            log.debug("Connecting to proxy: %s:%s" , address)
->>>>>>> e3b9d5ab
             self.socket.connect(address)
             self.send_raw(headers, now=True)
             resp = ''
             while '\r\n\r\n' not in resp:
                 resp += self.socket.recv(1024).decode('utf-8')
-<<<<<<< HEAD
             log.debug('RECV: %s', resp)
-=======
-            log.debug('RECV: %s' , resp)
->>>>>>> e3b9d5ab
 
             lines = resp.split('\r\n')
             if '200' not in lines[0]:
                 self.event('proxy_error', resp)
-<<<<<<< HEAD
                 log.error('Proxy Error: %s', lines[0])
-=======
-                log.error('Proxy Error: %s' , lines[0])
->>>>>>> e3b9d5ab
                 return False
 
             # Proxy connection established, continue connecting
@@ -530,11 +510,7 @@
         # Wait for confirmation that the stream was
         # closed in the other direction.
         self.auto_reconnect = reconnect
-<<<<<<< HEAD
         log.debug('Waiting for %s from server', self.stream_footer)
-=======
-        log.debug('Waiting for %s from server' , self.stream_footer)
->>>>>>> e3b9d5ab
         self.stream_end_event.wait(4)
         if not self.auto_reconnect:
             self.stop.set()
@@ -625,11 +601,7 @@
         """
         if self.ssl_support:
             log.info("Negotiating TLS")
-<<<<<<< HEAD
             log.info("Using SSL version: %s", str(self.ssl_version))
-=======
-            log.info("Using SSL version: %s" , str(self.ssl_version))
->>>>>>> e3b9d5ab
             if self.ca_certs is None:
                 cert_policy = ssl.CERT_NONE
             else:
@@ -787,11 +759,7 @@
             try:
                 answers = resolver.query(domain, dns.rdatatype.A)
             except (dns.resolver.NXDOMAIN, dns.resolver.NoAnswer):
-<<<<<<< HEAD
                 log.warning("No A records for %s", domain)
-=======
-                log.warning("No A records for %s" , domain)
->>>>>>> e3b9d5ab
                 return [((domain, port), 0, 0)]
             except dns.exception.Timeout:
                 log.warning("DNS resolution timed out " + \
@@ -840,11 +808,7 @@
             if self.dns_answers[0] == address:
                 break
         self.dns_answers.pop(idx)
-<<<<<<< HEAD
         log.debug("Trying to connect to %s:%s", address)
-=======
-        log.debug("Trying to connect to %s:%s" , address)
->>>>>>> e3b9d5ab
         return address
 
     def add_event_handler(self, name, pointer,
@@ -921,15 +885,9 @@
                     handler[0](out_data)
                 except Exception as e:
                     error_msg = 'Error processing event handler: %s'
-<<<<<<< HEAD
-                    log.exception(error_msg, str(handler[0]))
-                    if hasattr(data, 'exception'):
-                        data.exception(e)
-=======
-                    log.exception(error_msg , str(handler[0]))
+                    log.exception(error_msg,  str(handler[0]))
                     if old_exception:
                         old_exception(e)
->>>>>>> e3b9d5ab
                     else:
                         self.exception(e)
             else:
@@ -1041,11 +999,7 @@
                          Defaults to self.auto_reconnect.
         """
         if now:
-<<<<<<< HEAD
             log.debug("SEND (IMMED): %s", data)
-=======
-            log.debug("SEND (IMMED): %s" , data)
->>>>>>> e3b9d5ab
             try:
                 data = data.encode('utf-8')
                 total = len(data)
@@ -1055,17 +1009,10 @@
                     sent += self.socket.send(data[sent:])
                     count += 1
                 if count > 1:
-<<<<<<< HEAD
                     log.debug('SENT: %d chunks', count)
             except Socket.error as serr:
                 self.event('socket_error', serr)
                 log.warning("Failed to send %s", data)
-=======
-                    log.debug('SENT: %d chunks' , count)
-            except Socket.error as serr:
-                self.event('socket_error', serr)
-                log.warning("Failed to send %s" , data)
->>>>>>> e3b9d5ab
                 if reconnect is None:
                     reconnect = self.auto_reconnect
                 self.disconnect(reconnect)
@@ -1245,12 +1192,7 @@
         Arguments:
             xml -- The XML stanza to analyze.
         """
-<<<<<<< HEAD
         log.debug("RECV: %s", tostring(xml, xmlns=self.default_ns,
-=======
-        log.debug("RECV: %s" , tostring(xml,
-                                            xmlns=self.default_ns,
->>>>>>> e3b9d5ab
                                             stream=self))
         # Apply any preprocessing filters.
         xml = self.incoming_filter(xml)
@@ -1295,11 +1237,7 @@
             func(*args)
         except Exception as e:
             error_msg = 'Error processing event handler: %s'
-<<<<<<< HEAD
             log.exception(error_msg, str(func))
-=======
-            log.exception(error_msg , str(func))
->>>>>>> e3b9d5ab
             if hasattr(orig, 'exception'):
                 orig.exception(e)
             else:
@@ -1334,20 +1272,12 @@
                         handler.run(args[0])
                     except Exception as e:
                         error_msg = 'Error processing stream handler: %s'
-<<<<<<< HEAD
                         log.exception(error_msg, handler.name)
-=======
-                        log.exception(error_msg , handler.name)
->>>>>>> e3b9d5ab
                         orig.exception(e)
                 elif etype == 'schedule':
                     name = args[1]
                     try:
-<<<<<<< HEAD
                         log.debug('Scheduled event: %s: %s', name, args[0])
-=======
-                        log.debug('Scheduled event: %s: %s' , name, args[0])
->>>>>>> e3b9d5ab
                         handler(*args[0])
                     except Exception as e:
                         log.exception('Error processing scheduled task')
@@ -1365,11 +1295,7 @@
                             func(*args)
                     except Exception as e:
                         error_msg = 'Error processing event handler: %s'
-<<<<<<< HEAD
                         log.exception(error_msg, str(func))
-=======
-                        log.exception(error_msg , str(func))
->>>>>>> e3b9d5ab
                         if hasattr(orig, 'exception'):
                             orig.exception(e)
                         else:
@@ -1402,11 +1328,7 @@
                         data = self.send_queue.get(True, 1)
                     except queue.Empty:
                         continue
-<<<<<<< HEAD
                 log.debug("SEND: %s", data)
-=======
-                log.debug("SEND: %s" , data)
->>>>>>> e3b9d5ab
                 try:
                     enc_data = data.encode('utf-8')
                     total = len(enc_data)
@@ -1416,7 +1338,6 @@
                         sent += self.socket.send(enc_data[sent:])
                         count += 1
                     if count > 1:
-<<<<<<< HEAD
                         log.debug('SENT: %d chunks', count)
                     self.send_queue.task_done()
                 except Socket.error as serr:
@@ -1426,17 +1347,6 @@
                     self.disconnect(self.auto_reconnect)
         except Exception as ex:
             log.exception('Unexpected error in send thread: %s', ex)
-=======
-                        log.debug('SENT: %d chunks' , count)
-                    self.send_queue.task_done()
-                except Socket.error as serr:
-                    self.event('socket_error', serr)
-                    log.warning("Failed to send %s" , data)
-                    self.__failed_send_stanza = data
-                    self.disconnect(self.auto_reconnect)
-        except Exception as ex:
-            log.exception('Unexpected error in send thread: %s' , ex)
->>>>>>> e3b9d5ab
             self.exception(ex)
             if not self.stop.is_set():
                 self.disconnect(self.auto_reconnect)
