"""
	SleekXMPP: The Sleek XMPP Library
	Copyright (C) 2010  Nathanael C. Fritz
	This file is part of SleekXMPP.

	See the file license.txt for copying permission.
"""

from __future__ import with_statement, unicode_literals
try:
	import queue
except ImportError:
	import Queue as queue
from . import statemachine
from . stanzabase import StanzaBase
from xml.etree import cElementTree
from xml.parsers import expat
import logging
import random
import socket
import threading
import time
import traceback
import types
import xml.sax.saxutils
from . import scheduler

HANDLER_THREADS = 1

ssl_support = True
#try:
import ssl
#except ImportError:
#	ssl_support = False
import sys
if sys.version_info < (3, 0):
	#monkey patch broken filesocket object
	from . import filesocket
	#socket._fileobject = filesocket.filesocket
	

class RestartStream(Exception):
	pass

stanza_extensions = {}

RECONNECT_MAX_DELAY = 3600
RECONNECT_QUIESCE_FACTOR = 1.6180339887498948 # Phi
RECONNECT_QUIESCE_JITTER = 0.11962656472 # molar Planck constant times c, joule meter/mole

class XMLStream(object):
	"A connection manager with XML events."

	def __init__(self, socket=None, host='', port=0, escape_quotes=False):
		global ssl_support
		self.ssl_support = ssl_support
		self.escape_quotes = escape_quotes
		self.state = statemachine.StateMachine(('disconnected','connected'))
		self.should_reconnect = True

		self.setSocket(socket)
		self.address = (host, int(port))

		self.__thread = {}

		self.__root_stanza = []
		self.__stanza = {}
		self.__stanza_extension = {}
		self.__handlers = []

		self.__tls_socket = None
		self.filesocket = None
		self.use_ssl = False
		self.use_tls = False
		self.ca_certs=None

		self.stream_header = "<stream>"
		self.stream_footer = "</stream>"

		self.eventqueue = queue.Queue()
		self.sendqueue = queue.PriorityQueue()
		self.scheduler = scheduler.Scheduler(self.eventqueue)

		self.namespace_map = {}

		# booleans are not volatile in Python and changes 
		# do not seem to be detected easily between threads.
		self.quit = threading.Event()
	
	def setSocket(self, socket):
		"Set the socket"
		self.socket = socket
		if socket is not None:
			with self.state.transition_ctx('disconnected','connected') as locked:
				if not locked: raise Exception('Already connected')
				# ElementTree.iterparse requires a file.  0 buffer files have to be binary
				self.filesocket = socket.makefile('rb', 0) 
	
	def setFileSocket(self, filesocket):
		self.filesocket = filesocket
	
	def connect(self, host='', port=0, use_ssl=None, use_tls=None):
		"Establish a socket connection to the given XMPP server."
		
		if not self.state.transition('disconnected','connected',
				func=self.connectTCP, args=[host, port, use_ssl, use_tls] ):
			
			if self.state['connected']: logging.debug('Already connected')
			else: logging.warning("Connection failed" )
			return False

		logging.debug('Connection complete.')
		return True

		# TODO currently a caller can't distinguish between "connection failed" and
		# "we're already trying to connect from another thread"

	def connectTCP(self, host='', port=0, use_ssl=None, use_tls=None, reattempt=True):
		"Connect and create socket"

		# Note that this is thread-safe by merit of being called solely from connect() which
		# holds the state lock.
		
		delay = 1.0 # reconnection delay
		while not self.quit.is_set():
			logging.debug('connecting....')
			try:
				if host and port:
					self.address = (host, int(port))
				if use_ssl is not None:
					self.use_ssl = use_ssl
				if use_tls is not None:
					# TODO this variable doesn't seem to be used for anything!
					self.use_tls = use_tls
				if sys.version_info < (3, 0):
					self.socket = filesocket.Socket26(socket.AF_INET, socket.SOCK_STREAM)
				else:
					self.socket = socket.socket(socket.AF_INET, socket.SOCK_STREAM)
				self.socket.settimeout(None) #10)

				if self.use_ssl and self.ssl_support:
					logging.debug("Socket Wrapped for SSL")
					self.socket = ssl.wrap_socket(self.socket,ca_certs=self.ca_certs)
				
				self.socket.connect(self.address)
				self.filesocket = self.socket.makefile('rb', 0)
				
				return True

			except socket.error as serr:
				logging.exception("Socket Error #%s: %s", serr.errno, serr.strerror)
				if not reattempt: return False
			except:
				logging.exception("Connection error")
				if not reattempt: return False				
			
			# quiesce if rconnection fails:
			# This algorithm based loosely on Twisted internet.protocol
			# http://twistedmatrix.com/trac/browser/trunk/twisted/internet/protocol.py#L310
			delay = min(delay * RECONNECT_QUIESCE_FACTOR, RECONNECT_MAX_DELAY)
			delay = random.normalvariate(delay, delay * RECONNECT_QUIESCE_JITTER)
			logging.debug('Waiting %.3fs until next reconnect attempt...', delay)
			time.sleep(delay)


	
	def connectUnix(self, filepath):
		"Connect to Unix file and create socket"

	def startTLS(self):
		"Handshakes for TLS"
		if self.ssl_support:
			logging.info("Negotiating TLS")
#			self.realsocket = self.socket # NOT USED
			self.socket = ssl.wrap_socket(self.socket, 
					ssl_version=ssl.PROTOCOL_TLSv1, 
					do_handshake_on_connect=False, 
					ca_certs=self.ca_certs)
			self.socket.do_handshake()
			if sys.version_info < (3,0):
				from . filesocket import filesocket
				self.filesocket = filesocket(self.socket)
			else:
				self.filesocket = self.socket.makefile('rb', 0)

			logging.debug("TLS negotitation successful")
			return True
		else:
			logging.warning("Tried to enable TLS, but ssl module not found.")
			return False
		raise RestartStream()
	
	def process(self, threaded=True):
		self.quit.clear()
		self.scheduler.process(threaded=True)
		for t in range(0, HANDLER_THREADS):
			th = threading.Thread(name='eventhandle%s' % t, target=self._eventRunner)
			th.setDaemon(True)
			self.__thread['eventhandle%s' % t] = th
			th.start()
		th = threading.Thread(name='sendthread', target=self._sendThread)
		th.setDaemon(True)
		self.__thread['sendthread'] = th
		th.start()
		if threaded:
			th = threading.Thread(name='process', target=self._process)
			th.setDaemon(True)
			self.__thread['process'] = th
			th.start()
		else:
			self._process()
	
	def schedule(self, name, seconds, callback, args=None, kwargs=None, repeat=False):
		self.scheduler.add(name, seconds, callback, args, kwargs, repeat, qpointer=self.eventqueue)
	
	def _process(self):
		"Start processing the socket."
		logging.debug('Process thread starting...')
		while not self.quit.is_set():
			if not self.state.ensure('connected',wait=2, block_on_transition=True): continue
			try:
				logging.debug(' ------------------------------- starting process loop...')
				self.sendPriorityRaw(self.stream_header)
				self.__readXML() # this loops until the stream is terminated.
			except socket.timeout:
<<<<<<< HEAD
				# TODO currently this will re-send a stream header if this exception occurs.  
				# I don't think that's intended behavior.
				logging.warn('socket rcv timeout')
=======
				logging.debug('socket rcv timeout')
>>>>>>> 4b00baab
				pass
			except RestartStream:
				logging.debug("Restarting stream...")
				continue # DON'T re-initialize the stream -- this exception is sent 
				# specifically when we've initialized TLS and need to re-send the <stream> header.
			except (KeyboardInterrupt, SystemExit):
				logging.debug("System interrupt detected")
				self.shutdown()
				self.eventqueue.put(('quit', None, None))
<<<<<<< HEAD
			except:
				logging.exception('Unexpected error in RCV thread')

			# if the RCV socket is terminated for whatever reason, our only sane choice of action is an attempt 
			# to re-establish the connection.
			if not self.quit.is_set():
				logging.info( 'about to reconnect..........' )
				logging.info( 'about to reconnect..........' )
				logging.info( 'about to reconnect..........' )
				logging.info( 'about to reconnect..........' )
				try:
					self.disconnect(reconnect=self.should_reconnect, error=True)
				except: 
					logging.exception( "WTF disconnect!" )
				logging.info( 'reconnect complete!' )
				logging.info( 'reconnect complete!' )
				logging.info( 'reconnect complete!' )
				logging.info( 'reconnect complete!' )
				logging.info( 'reconnect complete!' )
=======
			except cElementTree.XMLParserError: #if there is an xml parsing exception, assume stream needs to be restarted
				logging.warn('XML RCV parsing error!', exc_info=1)
				if self.should_reconnect: self.disconnect(reconnect=True)
				else: self.disconnect()
			except:
				logging.exception('Unexpected error in RCV thread')
				if self.should_reconnect: self.disconnect(reconnect=True)
				else: self.disconnect()
>>>>>>> 4b00baab

		logging.debug('Quitting Process thread')
	
	def __readXML(self):
		"Parses the incoming stream, adding to xmlin queue as it goes"
		#build cElementTree object from expat was we go
		#self.filesocket = self.socket.makefile('rb', 0)
		#print self.filesocket.read(1024) #self.filesocket._sock.recv(1024)
		edepth = 0
		root = None
		for (event, xmlobj) in cElementTree.iterparse(self.filesocket, (b'end', b'start')):
			if edepth == 0: # and xmlobj.tag.split('}', 1)[-1] == self.basetag:
				if event == b'start':
					root = xmlobj
					logging.debug('handling start stream')
					self.start_stream_handler(root)
			if event == b'end':
				edepth += -1
				if edepth == 0 and event == b'end':
					logging.warn("Premature EOF from read socket; Ending readXML loop")
					# this is a premature EOF as far as I can tell; raise an exception so the stream get closed and re-established cleanly.
					return False
				elif edepth == 1:
					#self.xmlin.put(xmlobj)
					self.__spawnEvent(xmlobj)
					if root: root.clear()
			if event == b'start':
				edepth += 1
		logging.warn("Exiting readXML loop")
		# TODO under what conditions will this _ever_ occur?
		return False
	
	def _sendThread(self):
		logging.debug('send thread starting...')
		while not self.quit.is_set():
			if not self.state.ensure('connected',wait=2, block_on_transition=True): continue
			
			data = None
			try:
				data = self.sendqueue.get(True,5)[1]
				logging.debug("SEND: %s" % data)
				self.socket.sendall(data.encode('utf-8'))
			except queue.Empty:
#				logging.debug('Nothing on send queue')
				pass
			except socket.timeout:
				# this is to prevent a thread blocked indefinitely
				logging.debug('timeout sending packet data')
			except:
				logging.warning("Failed to send %s" % data)
				logging.exception("Socket error in SEND thread")
				# TODO it's somewhat unsafe for the sender thread to assume it can just
				# re-intitialize the connection, since the receiver thread could be doing 
				# the same thing concurrently.  Oops!  The safer option would be to throw 
				# some sort of event that could be handled by a common thread or the reader 
				# thread to perform reconnect and then re-initialize the handler threads as well.
				if self.should_reconnect:
					self.disconnect(reconnect=True, error=True)
	
	def sendRaw(self, data):
		self.sendqueue.put((1, data))
		return True
	
	def sendPriorityRaw(self, data):
		self.sendqueue.put((0, data))
		return True
	
	def disconnect(self, reconnect=False, error=False):
		logging.info('AAAAAAAAAAAAAAAAAAAAAAAA')
		with self.state.transition_ctx('connected','disconnected') as locked:
			logging.info('BBBBBBBBBBBBBBBBBBBBBBBBBB')	
			if not locked:
				logging.warning("Already disconnected.")
				return

			logging.debug("Disconnecting...")
			# don't send a footer on error; if the stream is already closed, 
			# this won't get sent until the stream is re-initialized!
			if not error: self.sendRaw(self.stream_footer) #send end of stream
			try:
#				self.socket.shutdown(socket.SHUT_RDWR)
				self.socket.close()
			except socket.error as (errno,strerror):
				logging.exception("Error while disconnecting. Socket Error #%s: %s" % (errno, strerror))
			try:
				self.filesocket.close()
			except socket.error as (errno,strerror):
				logging.exception("Error closing filesocket.")

		if reconnect: self.connect()
	
	def shutdown(self):
		'''
		Disconnects and shuts down all event threads.
		'''
		self.disconnect()
		self.quit.set()
		self.scheduler.run = False

	def incoming_filter(self, xmlobj):
		return xmlobj

	def __spawnEvent(self, xmlobj):
		"watching xmlOut and processes handlers"
		if logging.getLogger().isEnabledFor(logging.DEBUG):
			logging.debug("RECV: %s" % cElementTree.tostring(xmlobj))
		#convert XML into Stanza
		xmlobj = self.incoming_filter(xmlobj)
		stanza = None
		for stanza_class in self.__root_stanza:
			if xmlobj.tag == "{%s}%s" % (self.default_ns, stanza_class.name):
			#if self.__root_stanza[stanza_class].match(xmlobj):
				stanza = stanza_class(self, xmlobj)
				break
		if stanza is None:
			stanza = StanzaBase(self, xmlobj)
		unhandled = True
		# TODO inefficient linear search; performance might be improved by hashtable lookup
		for handler in self.__handlers:
			if handler.match(stanza):
#				logging.debug('matched stanza to handler %s', handler.name)
				handler.prerun(stanza)
				self.eventqueue.put(('stanza', handler, stanza))
				if handler.checkDelete():
#					logging.debug('deleting callback %s', handler.name)
					self.__handlers.pop(self.__handlers.index(handler))
				unhandled = False
		if unhandled:
			stanza.unhandled()
			#loop through handlers and test match
			#spawn threads as necessary, call handlers, sending Stanza

	def _eventRunner(self):
		logging.debug("Loading event runner")
		while not self.quit.is_set():
			try:
				event = self.eventqueue.get(True, timeout=5)
			except queue.Empty:
#				logging.debug('Nothing on event queue')
				event = None
			if event is not None:
				etype = event[0]
				handler = event[1]
				args = event[2:]
				#etype, handler, *args = event #python 3.x way
				if etype == 'stanza':
					try:
						handler.run(args[0])
					except Exception as e:
						logging.exception("Exception in event handler")
						args[0].exception(e)
				elif etype == 'sched':
					try:
						#handler(*args[0])
						handler.run(*args)
					except:
						logging.error(traceback.format_exc())
				elif etype == 'quit':
					logging.debug("Quitting eventRunner thread")
					return False

	def registerHandler(self, handler, before=None, after=None):
		"Add handler with matcher class and parameters."
		self.__handlers.append(handler)

	def removeHandler(self, name):
		"Removes the handler."
		idx = 0
		for handler in self.__handlers:
			if handler.name == name:
				self.__handlers.pop(idx)
				return
			idx += 1
	
	def registerStanza(self, stanza_class):
		"Adds stanza.  If root stanzas build stanzas sent in events while non-root stanzas build substanza objects."
		self.__root_stanza.append(stanza_class)
	
	def registerStanzaExtension(self, stanza_class, stanza_extension):
		if stanza_class not in stanza_extensions:
			stanza_extensions[stanza_class] = [stanza_extension]
		else:
			stanza_extensions[stanza_class].append(stanza_extension)
	
	def removeStanza(self, stanza_class, root=False):
		"Removes the stanza's registration."
		if root:
			del self.__root_stanza[stanza_class]
		else:
			del self.__stanza[stanza_class]
	
	def removeStanzaExtension(self, stanza_class, stanza_extension):
		stanza_extension[stanza_class].pop(stanza_extension)

	def tostring(self, xml, xmlns='', stringbuffer=''):
		newoutput = [stringbuffer]
		#TODO respect ET mapped namespaces
		itag = xml.tag.split('}', 1)[-1]
		if '}' in xml.tag:
			ixmlns = xml.tag.split('}', 1)[0][1:]
		else:
			ixmlns = ''
		nsbuffer = ''
		if xmlns != ixmlns and ixmlns != '':
			if ixmlns in self.namespace_map:
				if self.namespace_map[ixmlns] != '':
					itag = "%s:%s" % (self.namespace_map[ixmlns], itag)
			else:
				nsbuffer = """ xmlns="%s\"""" % ixmlns
		newoutput.append("<%s" % itag)
		newoutput.append(nsbuffer)
		for attrib in xml.attrib:
			newoutput.append(""" %s="%s\"""" % (attrib, self.xmlesc(xml.attrib[attrib])))
		if len(xml) or xml.text or xml.tail:
			newoutput.append(">")
			if xml.text:
				newoutput.append(self.xmlesc(xml.text))
			if len(xml):
				for child in xml.getchildren():
					newoutput.append(self.tostring(child, ixmlns))
			newoutput.append("</%s>" % (itag, ))
			if xml.tail:
				newoutput.append(self.xmlesc(xml.tail))
		elif xml.text:
			newoutput.append(">%s</%s>" % (self.xmlesc(xml.text), itag))
		else:
			newoutput.append(" />")
		return ''.join(newoutput)

	def xmlesc(self, text):
		text = list(text)
		cc = 0
		matches = ('&', '<', '"', '>', "'")
		for c in text:
			if c in matches:
				if c == '&':
					text[cc] = '&amp;'
				elif c == '<':
					text[cc] = '&lt;'
				elif c == '>':
					text[cc] = '&gt;'
				elif c == "'":
					text[cc] = '&apos;'
				elif self.escape_quotes:
					text[cc] = '&quot;'
			cc += 1
		return ''.join(text)
	
	def start_stream_handler(self, xml):
		"""Meant to be overridden"""
		logging.warn("No start stream handler has been implemented.")<|MERGE_RESOLUTION|>--- conflicted
+++ resolved
@@ -223,14 +223,9 @@
 				self.sendPriorityRaw(self.stream_header)
 				self.__readXML() # this loops until the stream is terminated.
 			except socket.timeout:
-<<<<<<< HEAD
 				# TODO currently this will re-send a stream header if this exception occurs.  
 				# I don't think that's intended behavior.
 				logging.warn('socket rcv timeout')
-=======
-				logging.debug('socket rcv timeout')
->>>>>>> 4b00baab
-				pass
 			except RestartStream:
 				logging.debug("Restarting stream...")
 				continue # DON'T re-initialize the stream -- this exception is sent 
@@ -239,16 +234,12 @@
 				logging.debug("System interrupt detected")
 				self.shutdown()
 				self.eventqueue.put(('quit', None, None))
-<<<<<<< HEAD
 			except:
 				logging.exception('Unexpected error in RCV thread')
 
-			# if the RCV socket is terminated for whatever reason, our only sane choice of action is an attempt 
-			# to re-establish the connection.
+			# if the RCV socket is terminated for whatever reason (e.g. we reach this point of
+			# code,) our only sane choice of action is an attempt to re-establish the connection.
 			if not self.quit.is_set():
-				logging.info( 'about to reconnect..........' )
-				logging.info( 'about to reconnect..........' )
-				logging.info( 'about to reconnect..........' )
 				logging.info( 'about to reconnect..........' )
 				try:
 					self.disconnect(reconnect=self.should_reconnect, error=True)
@@ -256,19 +247,6 @@
 					logging.exception( "WTF disconnect!" )
 				logging.info( 'reconnect complete!' )
 				logging.info( 'reconnect complete!' )
-				logging.info( 'reconnect complete!' )
-				logging.info( 'reconnect complete!' )
-				logging.info( 'reconnect complete!' )
-=======
-			except cElementTree.XMLParserError: #if there is an xml parsing exception, assume stream needs to be restarted
-				logging.warn('XML RCV parsing error!', exc_info=1)
-				if self.should_reconnect: self.disconnect(reconnect=True)
-				else: self.disconnect()
-			except:
-				logging.exception('Unexpected error in RCV thread')
-				if self.should_reconnect: self.disconnect(reconnect=True)
-				else: self.disconnect()
->>>>>>> 4b00baab
 
 		logging.debug('Quitting Process thread')
 	
@@ -337,9 +315,7 @@
 		return True
 	
 	def disconnect(self, reconnect=False, error=False):
-		logging.info('AAAAAAAAAAAAAAAAAAAAAAAA')
 		with self.state.transition_ctx('connected','disconnected') as locked:
-			logging.info('BBBBBBBBBBBBBBBBBBBBBBBBBB')	
 			if not locked:
 				logging.warning("Already disconnected.")
 				return
