--- conflicted
+++ resolved
@@ -1202,11 +1202,8 @@
         """Serialize the stanza's XML to a string."""
         return tostring(self.xml, xmlns='',
                         stanza_ns=self.namespace,
-<<<<<<< HEAD
                         stream=self.stream,
                         top_level = True)
-=======
-                        stream=self.stream)
 
 
 # To comply with PEP8, method names now use underscores.
@@ -1228,5 +1225,4 @@
 StanzaBase.setFrom = StanzaBase.set_from
 StanzaBase.getPayload = StanzaBase.get_payload
 StanzaBase.setPayload = StanzaBase.set_payload
-StanzaBase.delPayload = StanzaBase.del_payload
->>>>>>> d709f8db
+StanzaBase.delPayload = StanzaBase.del_payload